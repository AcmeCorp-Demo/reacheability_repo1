--- conflicted
+++ resolved
@@ -1,4 +1,3 @@
-<<<<<<< HEAD
 from flask import Flask, render_template, request, redirect, url_for, session, send_from_directory
 import sqlite3
 import os
@@ -92,7 +91,3 @@
 if __name__ == '__main__':
     init_db()
     app.run(debug=True)
-
-
-=======
->>>>>>> 408cc5e8
