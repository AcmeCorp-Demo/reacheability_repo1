<<<<<<< HEAD

=======
from flask import Flask, render_template, request, redirect, url_for, session, send_from_directory
import sqlite3
import os
 
app = Flask(__name__)
app.secret_key = 'vulnerable_secret_key'
UPLOAD_FOLDER = 'uploads'
app.config['UPLOAD_FOLDER'] = UPLOAD_FOLDER
 
# Initialize database with users and posts 
def init_db():
    conn = sqlite3.connect('database.db')
    conn.execute('''CREATE TABLE IF NOT EXISTS users (id INTEGER PRIMARY KEY, username TEXT, password TEXT)''')
    conn.execute('''CREATE TABLE IF NOT EXISTS posts (id INTEGER PRIMARY KEY, user_id INTEGER, title TEXT, content TEXT)''')
    conn.close()
 
def get_db_connection():
    conn = sqlite3.connect('database.db')
    conn.row_factory = sqlite3.Row
    return conn
 
# Homepage
@app.route('/')
def home():
    return render_template('index.html')
 
# Vulnerable Login - SQL Injection
@app.route('/login', methods=['GET', 'POST'])
def login():
    if request.method == 'POST':
        username = request.form['username']
        password = request.form['password']
        conn = get_db_connection()
        query = f"SELECT * FROM users WHERE username = '{username}' AND password = '{password}'"
        user = conn.execute(query).fetchone()
        if user:
            session['user_id'] = user['id']
            return redirect(url_for('dashboard'))
        else:
            return "Invalid credentials", 401
    return render_template('login.html')
 
# Vulnerable Dashboard with IDOR and XSS
@app.route('/dashboard')
def dashboard():
    if 'user_id' not in session:
        return redirect(url_for('login'))
    user_id = session['user_id']
    conn = get_db_connection()
    posts = conn.execute(f"SELECT * FROM posts WHERE user_id = {user_id}").fetchall()  # IDOR vulnerability
    return render_template('dashboard.html', posts=posts)
 
# Create post - vulnerable to XSS
@app.route('/create_post', methods=['GET', 'POST'])
def create_post():
    if 'user_id' not in session:
        return redirect(url_for('login'))
    if request.method == 'POST':
        title = request.form['title']
        content = request.form['content']
        user_id = session['user_id']
        conn = get_db_connection()
        conn.execute("INSERT INTO posts (user_id, title, content) VALUES (?, ?, ?)", (user_id, title, content))
        conn.commit()
        conn.close()
        return redirect(url_for('dashboard'))
    return render_template('create_post.html')
 
# Unvalidated file upload - vulnerable to malicious files
@app.route('/upload', methods=['GET', 'POST'])
def upload_file():
    if 'user_id' not in session:
        return redirect(url_for('login'))
    if request.method == 'POST':
        file = request.files['file']
        if file:
            filename = file.filename
            file.save(os.path.join(app.config['UPLOAD_FOLDER'], filename))
            return f"File uploaded: {filename}"
    return render_template('upload.html')
 
# Insecure Direct Object Reference (IDOR)
@app.route('/view_post/<int:post_id>')
def view_post(post_id):
    conn = get_db_connection()
    post = conn.execute(f"SELECT * FROM posts WHERE id = {post_id}").fetchone()  # IDOR vulnerability
    if post:
        return render_template('view_post.html', post=post)
    return "Post not found", 404
 
if __name__ == '__main__':
    init_db()
    app.run(debug=True)
>>>>>>> 6d3f8d5f

<|MERGE_RESOLUTION|>--- conflicted
+++ resolved
@@ -1,6 +1,3 @@
-<<<<<<< HEAD
-
-=======
 from flask import Flask, render_template, request, redirect, url_for, session, send_from_directory
 import sqlite3
 import os
@@ -94,5 +91,6 @@
 if __name__ == '__main__':
     init_db()
     app.run(debug=True)
->>>>>>> 6d3f8d5f
 
+
+
